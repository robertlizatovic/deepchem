--- conflicted
+++ resolved
@@ -518,22 +518,6 @@
       if not deterministic:
         shard_perm = np.random.permutation(num_shards)
       else:
-<<<<<<< HEAD
-        shard_batch_size = batch_size 
-      interval_points = np.linspace(
-          0, n_samples, np.ceil(float(n_samples)/shard_batch_size)+1, dtype=int)
-      for j in range(len(interval_points)-1):
-        indices = range(interval_points[j], interval_points[j+1])
-        perm_indices = sample_perm[indices]
-        X_batch = X[perm_indices]
-        y_batch = y[perm_indices]
-        w_batch = w[perm_indices]
-        ids_batch = ids[perm_indices]
-        if pad_batches:
-          (X_batch, y_batch, w_batch, ids_batch) = pad_batch(
-            shard_batch_size, X_batch, y_batch, w_batch, ids_batch)
-        yield (X_batch, y_batch, w_batch, ids_batch)
-=======
         shard_perm = np.arange(num_shards)
       for i in range(num_shards):
         X, y, w, ids = dataset.get_shard(shard_perm[i])
@@ -551,7 +535,7 @@
         for j in range(len(interval_points)-1):
           indices = range(interval_points[j], interval_points[j+1])
           perm_indices = sample_perm[indices]
-          X_batch = X[perm_indices, :]
+          X_batch = X[perm_indices]
           y_batch = y[perm_indices]
           w_batch = w[perm_indices]
           ids_batch = ids[perm_indices]
@@ -574,7 +558,6 @@
             for i in range(n_samples):
                 yield (X_shard[i], y_shard[i], w_shard[i], ids_shard[i])
     return iterate(self)
->>>>>>> db14587e
 
   def reshard(self, shard_size):
     """Reshards data to have specified shard size."""
