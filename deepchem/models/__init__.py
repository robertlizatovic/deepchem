--- conflicted
+++ resolved
@@ -158,19 +158,11 @@
     for (X_batch, y_batch, w_batch, ids_batch) in dataset.iterbatches(
         batch_size, deterministic=True):
       n_samples = len(X_batch)
-<<<<<<< HEAD
       ########################################################## DEBUG
       y_pred_batch = self.predict_on_batch(X_batch, pad_batch=pad_batches)
       # Discard any padded predictions
       y_pred_batch = y_pred_batch[:n_samples]
       ########################################################## DEBUG
-=======
-      if pad_batches:
-        X_batch = pad_features(batch_size, X_batch)
-      y_pred_batch = self.predict_on_batch(X_batch)
-      if pad_batches:
-        y_pred_batch = y_pred_batch[:n_samples]
->>>>>>> f5218230
       y_pred_batch = np.reshape(y_pred_batch, (n_samples, n_tasks))
       y_pred_batch = undo_transforms(y_pred_batch, transformers)
       y_preds.append(y_pred_batch)
